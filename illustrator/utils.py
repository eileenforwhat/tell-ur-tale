import os
from dataclasses import dataclass
from PIL import Image

DEFAULT_OUTPUT_DIR = "static/output"


@dataclass
class StoryPage:
    page_num: int  # 0-indexed
    text: str
    image: Image


def write_illustration(generated_pages, output_dir=DEFAULT_OUTPUT_DIR):
    if not os.path.exists(output_dir):
<<<<<<< HEAD
        os.mkdir(output_dir)
    for idx, (prompt, image) in enumerate(generated_pages):
=======
        os.makedirs(output_dir)
    for idx, prompt, image in generated_images:
>>>>>>> 8e3b6959
        tag = "{0:03d}".format(idx)
        output_fn = f"{tag}_{prompt.strip('.')}.png"
        image.save(os.path.join(output_dir, output_fn))
    return output_dir<|MERGE_RESOLUTION|>--- conflicted
+++ resolved
@@ -14,13 +14,8 @@
 
 def write_illustration(generated_pages, output_dir=DEFAULT_OUTPUT_DIR):
     if not os.path.exists(output_dir):
-<<<<<<< HEAD
         os.mkdir(output_dir)
     for idx, (prompt, image) in enumerate(generated_pages):
-=======
-        os.makedirs(output_dir)
-    for idx, prompt, image in generated_images:
->>>>>>> 8e3b6959
         tag = "{0:03d}".format(idx)
         output_fn = f"{tag}_{prompt.strip('.')}.png"
         image.save(os.path.join(output_dir, output_fn))
