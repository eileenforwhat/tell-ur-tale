diffusers
transformers
scipy
ftfy
accelerate
openai
<<<<<<< HEAD
alice
=======
pyyaml
>>>>>>> 35988776
<|MERGE_RESOLUTION|>--- conflicted
+++ resolved
@@ -4,8 +4,4 @@
 ftfy
 accelerate
 openai
-<<<<<<< HEAD
-alice
-=======
-pyyaml
->>>>>>> 35988776
+pyyaml